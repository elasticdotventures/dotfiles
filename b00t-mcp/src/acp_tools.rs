//! MCP Tools for ACP Hive Communication
//! 
//! Provides MCP tools that enable agents to participate in coordinated hive missions.

use anyhow::{Result, Context};
use serde::{Deserialize, Serialize};
use std::collections::HashMap;
use std::sync::Arc;
use tokio::sync::Mutex;
use tracing::{info, warn, error};

use crate::acp_hive::{AcpHiveClient, HiveMission};
use b00t_acp::{fetch_jwt_from_website, AcpJwtValidator};

/// Global hive client registry for MCP agents
type HiveRegistry = Arc<Mutex<HashMap<String, AcpHiveClient>>>;

lazy_static::lazy_static! {
    static ref HIVE_CLIENTS: HiveRegistry = Arc::new(Mutex::new(HashMap::new()));
}

/// Parameters for joining a hive mission
#[derive(Debug, Serialize, Deserialize)]
pub struct JoinHiveParams {
    /// Mission identifier
    pub mission_id: String,
    /// Agent role in the mission
    pub role: String,
    /// Agent namespace (defaults to account.username)
    pub namespace: Option<String>,
    /// NATS server URL (defaults to c010.promptexecution.com:4222)
    pub nats_url: Option<String>,
}

/// Parameters for creating a new hive mission
#[derive(Debug, Serialize, Deserialize)]
pub struct CreateHiveParams {
    /// Mission identifier
    pub mission_id: String,
    /// Expected number of agents
    pub expected_agents: usize,
    /// Mission description
    pub description: String,
    /// Agent role in the mission
    pub role: String,
    /// Agent namespace (defaults to account.username)
    pub namespace: Option<String>,
    /// NATS server URL (defaults to c010.promptexecution.com:4222)
    pub nats_url: Option<String>,
}

/// Parameters for sending status to hive
#[derive(Debug, Serialize, Deserialize)]
pub struct HiveStatusParams {
    /// Mission identifier
    pub mission_id: String,
    /// Status description
    pub description: String,
    /// Optional payload data
    pub payload: Option<serde_json::Value>,
}

/// Parameters for proposing actions to hive
#[derive(Debug, Serialize, Deserialize)]
pub struct HiveProposeParams {
    /// Mission identifier
    pub mission_id: String,
    /// Action to propose
    pub action: String,
    /// Optional action payload
    pub payload: Option<serde_json::Value>,
}

/// Parameters for step synchronization
#[derive(Debug, Serialize, Deserialize)]
pub struct HiveStepSyncParams {
    /// Mission identifier
    pub mission_id: String,
    /// Target step to synchronize to
    pub target_step: u64,
    /// Timeout in seconds (default: 60)
    pub timeout_seconds: Option<u64>,
}

/// Parameters for showing hive status
#[derive(Debug, Serialize, Deserialize)]
pub struct HiveShowParams {
    /// Mission identifier (optional - shows all missions if not specified)
    pub mission_id: Option<String>,
}

/// MCP tool: Join an existing hive mission
pub async fn acp_hive_join(params: JoinHiveParams) -> Result<String> {
    let uuid_str = uuid::Uuid::new_v4().to_string();
    let agent_id = format!("mcp_agent_{}", &uuid_str[..8]);
    let namespace = params.namespace.unwrap_or_else(|| {
        get_hive_namespace(&params.role)
    });
    let nats_url = params.nats_url.unwrap_or_else(|| {
        std::env::var("NATS_URL")
            .unwrap_or_else(|_| "nats://c010.promptexecution.com:4222".to_string())
    });

    info!("🐝 MCP agent {} joining hive mission: {}", agent_id, params.mission_id);

    // 🔐 JWT Security: Fetch JWT from b00t-website for namespace authentication
    let jwt_token = fetch_jwt_for_hive_operation(&params.role, &namespace).await?;

    // Create hive client with JWT authentication
    let mut client = AcpHiveClient::join_mission(
        agent_id.clone(),
        params.role.clone(),
        params.mission_id.clone(),
        namespace.clone(),
        nats_url,
    ).await.context("Failed to join hive mission")?;
    
    // Set JWT token for security
    if jwt_token != "development_mode_no_jwt" {
<<<<<<< HEAD
        client.set_jwt_token(jwt_token);
=======
        client.set_jwt_token(jwt_token.clone());
>>>>>>> 56936ef8
    }

    // Register client globally
    {
        let mut registry = HIVE_CLIENTS.lock().await;
        registry.insert(params.mission_id.clone(), client);
    }

    let response = serde_json::json!({
        "success": true,
        "message": format!("Agent {} joined hive mission {}", agent_id, params.mission_id),
        "agent_id": agent_id,
        "mission_id": params.mission_id,
        "role": params.role,
        "namespace": namespace,
        "security": {
            "jwt_authenticated": jwt_token != "development_mode_no_jwt",
            "namespace_enforced": jwt_token != "development_mode_no_jwt"
        }
    });

    Ok(serde_json::to_string_pretty(&response)?)
}

/// MCP tool: Create a new hive mission
pub async fn acp_hive_create(params: CreateHiveParams) -> Result<String> {
    let uuid_str = uuid::Uuid::new_v4().to_string();
    let agent_id = format!("mcp_leader_{}", &uuid_str[..8]);
    let namespace = params.namespace.unwrap_or_else(|| {
        get_hive_namespace(&params.role)
    });
    let nats_url = params.nats_url.unwrap_or_else(|| {
        std::env::var("NATS_URL")
            .unwrap_or_else(|_| "nats://c010.promptexecution.com:4222".to_string())
    });

    info!("🐝 MCP agent {} creating hive mission: {}", agent_id, params.mission_id);

    // 🔐 JWT Security: Fetch JWT from b00t-website for namespace authentication
    let jwt_token = fetch_jwt_for_hive_operation(&params.role, &namespace).await?;

    // Create mission
    let mission = AcpHiveClient::create_mission(
        params.mission_id.clone(),
        namespace.clone(),
        params.expected_agents,
        params.description.clone(),
    );

    // Create hive client with JWT authentication
    let mut client = AcpHiveClient::new(
        agent_id.clone(),
        params.role.clone(),
        mission,
        nats_url,
    ).await.context("Failed to create hive mission")?;
    
    // Set JWT token for security
    if jwt_token != "development_mode_no_jwt" {
        client.set_jwt_token(jwt_token.clone());
    }

    // Register client globally
    {
        let mut registry = HIVE_CLIENTS.lock().await;
        registry.insert(params.mission_id.clone(), client);
    }

    let response = serde_json::json!({
        "success": true,
        "message": format!("Created hive mission {} with leader {}", params.mission_id, agent_id),
        "agent_id": agent_id,
        "mission_id": params.mission_id,
        "expected_agents": params.expected_agents,
        "role": params.role,
        "namespace": namespace,
        "description": params.description,
        "security": {
            "jwt_authenticated": jwt_token != "development_mode_no_jwt",
            "namespace_enforced": jwt_token != "development_mode_no_jwt"
        }
    });

    Ok(serde_json::to_string_pretty(&response)?)
}

/// MCP tool: Send status update to hive
pub async fn acp_hive_status(params: HiveStatusParams) -> Result<String> {
    let mut registry = HIVE_CLIENTS.lock().await;
    
    if let Some(client) = registry.get_mut(&params.mission_id) {
        client.send_status(&params.description, params.payload)
            .await
            .context("Failed to send status to hive")?;

        let response = serde_json::json!({
            "success": true,
            "message": format!("Status sent to hive mission {}", params.mission_id),
            "mission_id": params.mission_id,
            "description": params.description,
            "agent_id": client.agent_id(),
            "step": client.current_step()
        });

        Ok(serde_json::to_string_pretty(&response)?)
    } else {
        Err(anyhow::anyhow!("No active hive client for mission: {}", params.mission_id))
    }
}

/// MCP tool: Propose action to hive
pub async fn acp_hive_propose(params: HiveProposeParams) -> Result<String> {
    let mut registry = HIVE_CLIENTS.lock().await;
    
    if let Some(client) = registry.get_mut(&params.mission_id) {
        client.propose_action(&params.action, params.payload)
            .await
            .context("Failed to propose action to hive")?;

        let response = serde_json::json!({
            "success": true,
            "message": format!("Action '{}' proposed to hive mission {}", params.action, params.mission_id),
            "mission_id": params.mission_id,
            "action": params.action,
            "agent_id": client.agent_id(),
            "step": client.current_step()
        });

        Ok(serde_json::to_string_pretty(&response)?)
    } else {
        Err(anyhow::anyhow!("No active hive client for mission: {}", params.mission_id))
    }
}

/// MCP tool: Wait for step synchronization
pub async fn acp_hive_sync(params: HiveStepSyncParams) -> Result<String> {
    let mut registry = HIVE_CLIENTS.lock().await;
    
    if let Some(client) = registry.get_mut(&params.mission_id) {
        let timeout = params.timeout_seconds.unwrap_or(60);
        
        info!("🐝 Agent {} waiting for step sync to step {} (timeout: {}s)", 
              client.agent_id(), params.target_step, timeout);

        let hive_status = client.wait_for_step_sync(params.target_step, timeout)
            .await
            .context("Step synchronization failed or timed out")?;

        let response = serde_json::json!({
            "success": true,
            "message": format!("Step {} synchronized for mission {}", params.target_step, params.mission_id),
            "mission_id": params.mission_id,
            "target_step": params.target_step,
            "current_step": hive_status.current_step,
            "agents_ready": hive_status.agents_ready,
            "step_complete": hive_status.step_complete,
            "total_agents": hive_status.agents.len()
        });

        Ok(serde_json::to_string_pretty(&response)?)
    } else {
        Err(anyhow::anyhow!("No active hive client for mission: {}", params.mission_id))
    }
}

/// MCP tool: Signal ready for next step
pub async fn acp_hive_ready(params: HiveStepSyncParams) -> Result<String> {
    let mut registry = HIVE_CLIENTS.lock().await;
    
    if let Some(client) = registry.get_mut(&params.mission_id) {
        client.signal_step_ready(params.target_step)
            .await
            .context("Failed to signal step readiness")?;

        let response = serde_json::json!({
            "success": true,
            "message": format!("Agent {} signaled ready for step {}", client.agent_id(), params.target_step),
            "mission_id": params.mission_id,
            "agent_id": client.agent_id(),
            "step": params.target_step
        });

        Ok(serde_json::to_string_pretty(&response)?)
    } else {
        Err(anyhow::anyhow!("No active hive client for mission: {}", params.mission_id))
    }
}

/// MCP tool: Show hive status and participating agents
pub async fn acp_hive_show(params: HiveShowParams) -> Result<String> {
    let mut registry = HIVE_CLIENTS.lock().await;
    
    if let Some(mission_id) = params.mission_id {
        // Show specific mission
        if let Some(client) = registry.get_mut(&mission_id) {
            let status = client.get_hive_status().await
                .context("Failed to get hive status")?;

            let response = serde_json::json!({
                "success": true,
                "mission_id": mission_id,
                "hive_status": status,
                "agent_summary": client.get_agent_summary(),
                "hive_summary": client.get_hive_summary()
            });

            Ok(serde_json::to_string_pretty(&response)?)
        } else {
            Err(anyhow::anyhow!("No active hive client for mission: {}", mission_id))
        }
    } else {
        // Show all active missions
        let mut missions = Vec::new();
        
        for (mission_id, client) in registry.iter() {
            missions.push(serde_json::json!({
                "mission_id": mission_id,
                "agent_summary": client.get_agent_summary(),
                "hive_summary": client.get_hive_summary()
            }));
        }

        let response = serde_json::json!({
            "success": true,
            "message": format!("Found {} active hive missions", missions.len()),
            "active_missions": missions
        });

        Ok(serde_json::to_string_pretty(&response)?)
    }
}

/// MCP tool: Leave hive mission
pub async fn acp_hive_leave(params: HiveShowParams) -> Result<String> {
    if let Some(mission_id) = params.mission_id {
        let mut registry = HIVE_CLIENTS.lock().await;
        
        if let Some(mut client) = registry.remove(&mission_id) {
            // Send leaving status before disconnecting
            if let Err(e) = client.send_status("leaving_mission", None).await {
                warn!("Failed to send leaving status: {}", e);
            }

            let response = serde_json::json!({
                "success": true,
                "message": format!("Left hive mission {}", mission_id),
                "mission_id": mission_id,
                "agent_id": client.agent_id()
            });

            Ok(serde_json::to_string_pretty(&response)?)
        } else {
            Err(anyhow::anyhow!("No active hive client for mission: {}", mission_id))
        }
    } else {
        Err(anyhow::anyhow!("Mission ID is required to leave hive"))
    }
}

/// Helper to get NATS URL from environment or default
pub fn get_nats_url() -> String {
    std::env::var("NATS_URL")
        .unwrap_or_else(|_| "nats://c010.promptexecution.com:4222".to_string())
}

/// Helper to get current hive namespace for a given role
pub fn get_hive_namespace(role: &str) -> String {
    format!("account.{}.{}", whoami::username(), role)
}

/// 🔐 Fetch JWT token for hive operations with namespace enforcement
async fn fetch_jwt_for_hive_operation(role: &str, namespace: &str) -> Result<String> {
    // Check for environment variables first (for testing/development)
    if let Ok(jwt) = std::env::var("B00T_HIVE_JWT") {
        info!("Using JWT from B00T_HIVE_JWT environment variable");
        return Ok(jwt);
    }
    
    if let Ok(session_token) = std::env::var("B00T_SESSION_TOKEN") {
        let website_url = std::env::var("B00T_WEBSITE_URL")
            .unwrap_or_else(|_| "https://b00t.promptexecution.com".to_string());
        
        info!("Fetching JWT from b00t-website for role: {}, namespace: {}", role, namespace);
        
        match fetch_jwt_from_website(&website_url, &session_token, role).await {
            Ok(jwt) => {
                // Validate JWT and ensure namespace matches
                if let Ok(validator) = AcpJwtValidator::from_operator_jwt("placeholder") {
                    if let Ok(security_ctx) = validator.validate_jwt(&jwt) {
                        if security_ctx.namespace == namespace {
                            info!("✅ JWT validated for namespace: {}", namespace);
                            return Ok(jwt);
                        } else {
                            return Err(anyhow::anyhow!(
                                "JWT namespace '{}' does not match requested namespace '{}'",
                                security_ctx.namespace, namespace
                            ));
                        }
                    }
                }
                
                // Return JWT even if validation fails (for development)
                warn!("JWT validation failed, continuing in development mode");
                return Ok(jwt);
            }
            Err(e) => {
                warn!("Failed to fetch JWT from b00t-website: {}", e);
            }
        }
    }
    
    // For development: continue without JWT
    warn!("No JWT available - running in development mode (INSECURE)");
    warn!("Set B00T_HIVE_JWT or B00T_SESSION_TOKEN environment variable for production");
    
    Ok("development_mode_no_jwt".to_string())
}

#[cfg(test)]
mod tests {
    use super::*;

    #[test]
    fn test_param_structures() {
        let join_params = JoinHiveParams {
            mission_id: "test_mission".to_string(),
            role: "worker".to_string(),
            namespace: None,
            nats_url: None,
        };

        assert_eq!(join_params.mission_id, "test_mission");
        assert_eq!(join_params.role, "worker");
    }

    #[test]
    fn test_nats_url_helper() {
        let url = get_nats_url();
        assert!(url.starts_with("nats://"));
    }

    #[test]
    fn test_namespace_helper() {
        let namespace = get_user_namespace();
        assert!(namespace.starts_with("account."));
    }
}<|MERGE_RESOLUTION|>--- conflicted
+++ resolved
@@ -117,11 +117,7 @@
     
     // Set JWT token for security
     if jwt_token != "development_mode_no_jwt" {
-<<<<<<< HEAD
-        client.set_jwt_token(jwt_token);
-=======
         client.set_jwt_token(jwt_token.clone());
->>>>>>> 56936ef8
     }
 
     // Register client globally
