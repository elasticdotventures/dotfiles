review README.md and AGENTS.md in the root of the repo.
we are modifying the _b00t_ .dotfiles repo, specifically to add new functionality.

[X] Today is a major refactor - progress towards version 1.2
[X] We want to introduce a new composable pattern for installation & version checking of applications.

[X] for example in the past 24 hours two cli's have been found to be 'out of date' the gh cli & the just command runner.

[X] ultimately we will migrate all commands to the new composable format

[X] we will be introducing a rust xtask command called _b00t_, the concept being a generic version manager
(similar to nvm, pyenv, etc) but for any command line tool.

[X] for now we will only be working with just & gh,
but the goal is to have a generic solution that can be extended to any command line tool.

[X] we will create a toml file for each command stored in ~/.dotfiles/_b00t_  ex: just.toml, gh.toml, etc.

[X] we will extract the installation command so that it uses a subcommands,
each _b00t_ subcommand has an alias(es) with :shortcode: and emoji to tell a visual story.
the ability to specify the --path to find .toml files should be configurable (ex: ~/.dotfiles/_b00t_ is default)

each of those will:
* [X] read the just.toml in the _b00t_ subdir (default ~/.dotfiles/_b00t_)
* [X] run the version command (specified in the toml, or default to --version)

_b00t_ detect just
_b00t_ detect gh
* [X] :detective: or detective emoji
* [X] outputs the version of the command if it exists (the version command is specified in the toml file)

#
_b00t_ desires just
* [X] wants is an alias for ':heart:' or heart emoji
* [X] will output the version desired by the toml file

_b00t_ install just
* [X] will run the install command in the specified file

_b00t_ update just
* [X] will check for a separate update stanza
* [X] if it exists, run the update command
* [X] if it does not exist, run the install command

#
_b00t_ . just
* [X] will run desires & just, comparing the two versions
* [X] if the versions are the same, it's a noop, it outputs "🥾👍🏻 $command" && exits with a 0
* [X] if the installed is newer it outputs "🥾🐣 $command $version" exits with a 0
* [X] if the installed is older it outputs "🥾😭 $command IS $version WANTS $desire_version" and exits with 1
* [X] if the command is not installed it outputs "🥾😱 $command MISSING" and exits with 2
* [X] if b00t is requested to check a command that doesn't have a toml file output $command UNDEFINED and exit 100

# the magic operator
[X] there should be a bash function added to:
    ~/.dotfiles/_b00t_/_b00t_.bashrc
[X] it should list all .toml files in the ~/.dotfiles/_b00t_ directory

[X] iterate over each file, run the . b00t_ command with the file name as an argument

[X] if there is more than one file which is out of date suggest running
_b00t_ up

[X] which should install / update as necessary all the commands managed by _b00t_

# New Tasks
[X] Add b00t.toml to allow b00t to upgrade itself.
[X] Add a --version flag to the b00t CLI.


# just.toml – b00t module definition for `just`
```

[b00t]
name = "just"
desires = "1.25.2"
install = '''
curl -sSL https://just.systems/install.sh | bash -s -- --to ~/.local/bin
'''
update = '''
# can be omitted if the install command is same
curl -sSL https://just.systems/install.sh | bash -s -- --to ~/.local/bin
'''
version = "just --version"
version_regex = "\\d+\\.\\d+\\.\\d+"
hint = "just is a command runner that abstracts cli tools for a repo without reading the docs. run `just -l` to list commands."


```

---

## Architectural Plan for _b00t_ Refactor (v1.2)

This plan outlines the steps to introduce a new composable pattern for installation and version checking of applications using a Rust `xtask` command called `_b00t_`.

### Streamlined Architecture Diagram

```mermaid
graph TD
    A[User / Shell] --> B{_b00t_ Bash Function}
    B -- Reads .toml files --> C[~/.dotfiles/_b00t_/*.toml]
    C -- Configures --> D[_b00t_ Rust xtask CLI]
    D -- Interacts with --> E[External CLI Tools (e.g., just, gh)]
    D -- Provides Status / Actions --> B
    B -- Suggests Batch Update --> F[_b00t_ up]
    F --> D
```

### Detailed Plan Steps

1.  **[X] Prepare Project Structure:**
    *   [X] Create the `_b00t_` directory for TOML files: `~/.dotfiles/_b00t_`.
    *   [X] Create the `just.toml` and `gh.toml` files within `~/.dotfiles/_b00t_` based on the provided template.
    *   [X] Create the Rust project structure for `_b00t_` (in `~/.dotfiles/boot-cli`).

2.  **[X] Architect `_b00t_` Rust `xtask` Command:**
    *   [X] Define the `xtask` structure and entry point.
    *   [X] Implement the TOML parsing logic.
    *   [X] Implement each subcommand (`detect`, `desires`, `install`, `update`, `.`, `up`).
    *   [X] Handle version comparison and exit codes.
    *   [X] Incorporate emoji and shortcode aliases.

3.  **[X] Architect Bash Integration:**
    *   [X] Define the structure of the bash function that iterates over TOML files.
    *   [X] Outline the logic for suggesting `_b00t_ up`.

4.  **[_] Design Test Cases (Test-Driven Development):**
    *   For each `_b00t_` subcommand, define unit and integration tests.
    *   Focus on testing:
        *   TOML parsing correctness.
        *   Version detection (correct output, handling missing commands).
        *   Desired version retrieval.
        *   Install/update command execution (mocking external commands).
        *   Comparison logic and exit codes.
        *   Error handling for invalid TOML or missing commands.

5.  **[_] Architect Validation Steps:**
    *   List manual and automated validation steps for the entire solution.

6.  **[X] Update `TODO.md`:**
    *   Add a section to `TODO.md` with the detailed plan and validation steps.

### Validation Steps

1.  **[_] Unit Tests:**
    *   Verify TOML parsing for all fields, including optional `update`.
    *   Test `detect` logic: correct version extraction, handling of non-existent commands, and commands with non-standard `--version` output.
    *   Test `desires` logic: correct version retrieval from TOML.
    *   Test `install` and `update` logic: ensure correct external commands are constructed and executed (mock external calls).
    *   Test `.` command logic:
        *   Installed == Desired (exit 0, correct emoji/message).
        *   Installed > Desired (exit 0, correct emoji/message).
        *   Installed < Desired (exit 1, correct emoji/message).
        *   Command Missing (exit 2, correct emoji/message).
    *   Test edge cases for version regex (e.g., multiple matches, no matches).

2.  **[_] Integration Tests (using `bats` or similar for shell scripting):**
    *   Create a temporary `~/.dotfiles/_b00t_` directory with mock `just.toml` and `gh.toml`.
    *   Test `_b00t_ detect just` and `_b00t_ detect gh` with various installed versions (mock `just --version` and `gh --version`).
    *   Test `_b00t_ desires just` and `_b00t_ desires gh`.
    *   Test `_b00t_ install just` and `_b00t_ install gh` (verify execution of install script).
    *   Test `_b00t_ update just` and `_b00t_ update gh` (verify update vs. install logic).
    *   Test `_b00t_ . just` and `_b00t_ . gh` for all four exit code scenarios.
    *   Test the main bash function:
        *   Verify it iterates over all `.toml` files.
        *   Verify it correctly identifies out-of-date commands.
        *   Verify it suggests `_b00t_ up` when appropriate.
    *   Test `_b00t_ up` command: verify it correctly installs/updates all commands.

3.  **[X] Manual Testing:**
    *   [X] Manually create `just.toml` and `gh.toml` with different desired versions.
    *   [X] Run `_b00t_ detect just`, `_b00t_ desires just`, `_b00t_ . just` and observe output and exit codes.
    *   [X] Manually install/uninstall `just` and `gh` to test missing/present scenarios.
    *   [X] Run the bash function and observe its output and suggestions.
    *   [X] Run `_b00t_ up` and verify successful installation/update.
    *   [X] Test with a non-existent TOML file.
    *   [X] Test with a malformed TOML file.

<<<<<<< Updated upstream
```
https://github.com/cocogitto/cocogitto

<<<<<<< HEAD
 code --list-extensions


search the codebase for _b00t_INSPIRATION_FILE="$_B00T_Path/./r3src_资源/inspiration.json"




 alias ccr-router="ccr start"
alias ccrclaude="ANTHROPIC_BASE_URL=http://localhost:3456 claude"
=======
=======
```curl -fsSL https://raw.githubusercontent.com/tilt-dev/tilt/master/scripts/install.sh | bash


sudo apt install xdg-utils
# xdg-settings, xdg-open, xdg-mime
>>>>>>> Stashed changes
>>>>>>> 6f3b5677
<|MERGE_RESOLUTION|>--- conflicted
+++ resolved
@@ -177,11 +177,9 @@
     *   [X] Test with a non-existent TOML file.
     *   [X] Test with a malformed TOML file.
 
-<<<<<<< Updated upstream
 ```
 https://github.com/cocogitto/cocogitto
 
-<<<<<<< HEAD
  code --list-extensions
 
 
@@ -192,12 +190,9 @@
 
  alias ccr-router="ccr start"
 alias ccrclaude="ANTHROPIC_BASE_URL=http://localhost:3456 claude"
-=======
-=======
+
 ```curl -fsSL https://raw.githubusercontent.com/tilt-dev/tilt/master/scripts/install.sh | bash
 
 
 sudo apt install xdg-utils
-# xdg-settings, xdg-open, xdg-mime
->>>>>>> Stashed changes
->>>>>>> 6f3b5677
+# xdg-settings, xdg-open, xdg-mime